const API_URL = process.env.NEXT_PUBLIC_API_URL || "http://127.0.0.1:3000";

import Head from "next/head";
import React from "react";
import { type NextPage } from "next";
<<<<<<< HEAD
import { useState, useEffect } from "react";
=======
import { useState } from "react";
import Link from "next/link";
>>>>>>> 64a48c63
import Image from 'next/image';

import Header from "../header";
import { SearchBox, Followup } from "../searchbox";
import logo from "../logo.svg"

type Citation = {
    title: string;
    author: string;
    date: string;
    url: string;
}


type Entry = UserEntry | AssistantEntry | ErrorMessage | StampyMessage;

type UserEntry = {
    role: "user";
    content: string;
}

type AssistantEntry = {
    role: "assistant";
    content: string;
    citations: Citation[];
    base_count: number; // the number to start counting citations at
}

type ErrorMessage = {
    role: "error";
    content: string;
}

type StampyMessage = {
    role: "stampy";
    content: string;
    url: string;
}

const MAX_FOLLOWUPS = 4;

// const Colours = ["blue", "cyan", "teal", "green", "amber"].map(
//          colour => `bg-${colour}-100 border-${colour}-300 text-${colour}-800`
//      );
// this would be nice, but Tailwind needs te actual string of the class to be in
// the source file for it to be included in the build

const Colours = [
    "bg-red-100    border-red-300    text-red-800",
    "bg-amber-100  border-amber-300  text-amber-800",
    "bg-orange-100 border-orange-300 text-orange-800",
    "bg-lime-100   border-lime-300   text-lime-800",
    "bg-green-100  border-green-300  text-green-800",
    "bg-cyan-100   border-cyan-300   text-cyan-800",
    "bg-blue-100   border-blue-300   text-blue-800",
    "bg-violet-100 border-violet-300 text-violet-800",
    "bg-pink-100   border-pink-300   text-pink-800",
];

const ShowCitation: React.FC<{citation: Citation, i: number}> = ({citation, i}) => {

    var c_str = citation.title;

    if (citation.author && citation.author !== "")
        c_str += " - " + citation.author;
    if (citation.date && citation.date !== "")
        c_str += " - " + citation.date;

    // if we don't have a url, link to a duckduckgo search for the title instead
    const url = citation.url && citation.url !== ""
                ? citation.url 
                : `https://duckduckgo.com/?q=${encodeURIComponent(citation.title)}`;

    return (
        <A className={Colours[i % Colours.length] + " border-2 flex items-center rounded my-2 text-sm no-underline w-fit"}
            href={url}>
            <span className="mx-1"> [{i + 1}] </span>
            <p className="mx-1 my-0"> {c_str} </p>
        </A>
    );
};

const ShowInTextCitation: React.FC<{citation: Citation, i: number}> = ({citation, i}) => {
    return (
        <A className={Colours[i % Colours.length] + " border-2 rounded text-sm no-underline w-min px-0.5 pb-0.5 ml-1 mr-0.5"}
            href={citation.url}>
            [{i + 1}]
        </A>
    );
};

const A: React.FC<{href: string, className?: string, children: React.ReactNode}> = ({href, className, children}) => {
    // link element that only populates the href field if the contents are there
    return href && href !== "" ? (
        <a className={className} href={href} target="_blank" rel="noreferrer">
            {children}
        </a>
    ) : (
        <a className={className}>
            {children}
        </a>
    );
}





// todo: memoize this if too slow.
const ProcessText: (text: string, base_count: number) => [string, Map<string, number>] = (text, base_count) => {

    // ---------------------- normalize citation form ----------------------
    // the general plan here is just to add parsing cases until we can respond
    // well to almost everything the LLM emits. We won't ever reach five nines,
    // but the domain is one where occasionally failing isn't catastrophic.

    // transform all things that look like [a, b, c] into [a][b][c]
    let response = text.replace(

                /\[((?:[a-z]+,\s*)*[a-z]+)\]/g, // identify groups of this form

                (block: string) => block.split(',')
                                        .map((x) => x.trim())
                                        .join("][")
    )

    // transform all things that look like [(a), (b), (c)] into [(a)][(b)][(c)]
    response = response.replace(

            /\[((?:\([a-z]+\),\s*)*\([a-z]+\))\]/g, // identify groups of this form

            (block: string) => block.split(',')
                                    .map((x) => x.trim())
                                    .join("][")
    )

    // transform all things that look like [(a)] into [a]
    response = response.replace(
        /\[\(([a-z]+)\)\]/g,
        (_match: string, x: string) => `[${x}]`
    )

    // transform all things that look like [ a ] into [a]
    response = response.replace(
        /\[\s*([a-z]+)\s*\]/g,
        (_match: string, x: string) => `[${x}]`
    )

    // -------------- map citations from strings into numbers --------------

    // figure out what citations are in the response, and map them appropriately
    const cite_map = new Map<string, number>();
    let cite_count = 0;

    // scan a regex for [x] over the response. If x isn't in the map, add it.
    // (note: we're actually doing this twice - once on parsing, once on render.
    // if that looks like a problem, we could swap from strings to custom ropes).
    const regex = /\[([a-z]+)\]/g;
    let match;
    let response_copy = ""
    while ((match = regex.exec(response)) !== null) {
        if (!cite_map.has(match[1]!)) {
            cite_map.set(match[1]!, base_count + cite_count++);
        }
        // replace [x] with [i]
        response_copy += response.slice(response_copy.length, match.index) + `[${cite_map.get(match[1]!)! + 1}]`;
    }

    response = response_copy + response.slice(response_copy.length);

    return [response, cite_map]
}


const ShowAssistantEntry: React.FC<{entry: AssistantEntry}> = ({entry}) => {
    const in_text_citation_regex = /\[([0-9]+)\]/g;

    let [response, cite_map] = ProcessText(entry.content, entry.base_count);

    // ----------------- create the ordered citation array -----------------

    const citations = new Map<number, Citation>();
    cite_map.forEach((value, key) => {
        const index = key.charCodeAt(0) - 'a'.charCodeAt(0);
        if (index >= entry.citations.length) {
            console.log("invalid citation index: " + index);
        } else {
            citations.set(value, entry.citations[index]!);
        }
    });

    return (
        <div className="mt-3 mb-8">
            {   // split into paragraphs
                response.split("\n").map(paragraph => ( <p> {
                    paragraph.split(in_text_citation_regex).map((text, i) => {
                        if (i % 2 === 0) {
                            return text.trim();
                        }
                        i = parseInt(text) - 1;
                        if (!citations.has(i)) return `[${text}]`;
                        const citation = citations.get(i)!;
                        return (
                            <ShowInTextCitation citation={citation} i={i} />
                        );
                    })
                } </p>))
            }
            <ul className="mt-5">
                {   // show citations
                    Array.from(citations.entries()).map(([i, citation]) => (
                        <li key={i}>
                            <ShowCitation citation={citation} i={i} />
                        </li>
                    ))
                }
            </ul>
        </div>
    );
};






type State = {
    state: "idle";
} | {
    state: "loading";
    phase: "semantic" | "prompt" | "llm";
    citations: Citation[];
} | {
    state: "streaming";
    response: AssistantEntry;
};

type Mode = "rookie" | "concise" | "default";


// smooth-scroll to the bottom of the window if we're already less than 30% a screen away
// note: finicky interaction with "smooth" - maybe fix later.
function scroll30() {
    if (document.documentElement.scrollHeight - window.scrollY > window.innerHeight * 1.3) return;
    window.scrollTo({top: document.body.scrollHeight, behavior: "smooth"});
}

const Home: NextPage = () => {

    const [ entries, setEntries ] = useState<Entry[]>([]);
    const [ runningIndex, setRunningIndex ] = useState(0);
    const [ loadState, setLoadState ] = useState<State>({state: "idle"});

    // [state, ready to save to localstorage]
    const [ mode, setMode ] = useState<[Mode, boolean]>(["default", false]);

    // store mode in localstorage
    useEffect(() => {
        if (mode[1]) localStorage.setItem("chat_mode", mode[0]);
    }, [mode]);

    // initial load
    useEffect(() => {
        const mode = localStorage.getItem("chat_mode") as Mode || "default";
        setMode([mode, true]);
    }, []);


    const search = async (
        query: string,
        query_source: "search" | "followups",
        disable: () => void,
        enable: (f_set: Followup[] | ((fs: Followup[]) => Followup[])) => void,
    ) => {

        // clear the query box, append to entries

        const old_entries = entries;
        const new_entries: Entry[] = [...old_entries, {
            role: "user",
            content: query_source === "search" ? query : query.split("\n", 2)[1]!,
        }];
        setEntries(new_entries);
        disable();


        // ----------------------------- LLM BASED -----------------------------
        if (query_source === "search") {
            // do SSE on a POST request.
            const res = await fetch(API_URL + "/chat", {
                method: "POST",
                cache: "no-cache",
                keepalive: true,
                headers: {
                    "Content-Type": "application/json",
                    "Accept": "text/event-stream",
                    "Allow-Control-Allow-Origin": "*"
                },

                body: JSON.stringify({query: query, mode: mode[0], history:
                    old_entries.filter((entry) => entry.role !== "error")
                               .map((entry) => {
                                   return {
                                       "role" : entry.role,
                                       "content" : entry.content.trim(),
                                   }
                               })
                }),

            });

            if (!res.ok) {
                enable([]);
                setLoadState({state: "idle"});
                setEntries([...new_entries, {role: "error", content: "POST Error: " + res.status}]);
                return;
            }

            // read back the SSE stream

            const reader = res.body!.getReader();
            var message = "";
            var followups: Followup[] = [];
            read: while (true) {

                const {done, value} = await reader.read();

                if (done) break;
                const chunk = new TextDecoder("utf-8").decode(value);
                if (chunk.startsWith("event: close\n")) break;

                // note: this form isn't even remotely close to optimal in terms of
                // network usage. Lots of json overhead.

                for (const line of chunk.split('\n')) {

                    // Most times, it seems that a single read() call will be one SSE "message",
                    // but I'll do the proper aggregation spec thing in case that's not always true.

                    if (line.startsWith("data: ")) message += line.slice(6);
                    // Fixes #43
                    if (!line.startsWith("data: ") && line !== "") message += line;
                    if (line === "") {
                        if (message !== "") {
                            const data = JSON.parse(message);

                            switch (data.state) {

                                case "loading":

                                    // display loading phases, once citations are available toss them
                                    // into the loading state.

                                    setLoadState((s) => {
                                        var citations = s.state === "loading" ? s.citations : [];
                                        if (data.citations !== undefined) {
                                            citations = data.citations;
                                        }
                                        return {state: "loading", phase: data.phase, citations: citations};
                                    });

                                    break;

                                case "streaming":

                                    // incrementally build up the response

                                    setLoadState((s) => {
                                        const response = s.state === "streaming" ? s.response :
                                                    {role: "assistant",
                                                     content: "",
                                                     citations: s.state === "loading" ? s.citations : [],
                                                     base_count: runningIndex
                                                    };

                                        return {state: "streaming", response: {
                                            role: "assistant",
                                            content: response.content + data.content,
                                            citations: response.citations,
                                            base_count: response.base_count
                                        }};
                                    });

                                    scroll30();
                                    break;

                                case "done":

                                    // append the response to the entries, reset to normal
                                    setLoadState((s) => {
                                        if (s.state === "streaming") {
                                            setEntries([...new_entries, s.response]);
                                            setRunningIndex((i) => (i + ProcessText(s.response.content, 0)[1].size));
                                        }


                                        return {state: "idle"};
                                    });

                                    // add any potential followup questions
                                    var i = 0;
                                    while ('followup_' + i in data) {
                                        followups = [...followups, data['followup_' + i]];
                                        i++;
                                    }


                                    break read;

                                case "error":
                                    setEntries([...new_entries, {role: "error", content: data.error}]);
                                    break read;

                            }
                        }
                        message = "";
                    }
                }
            }

            enable(followups);
            scroll30();

        } else {
        // ----------------- HUMAN AUTHORED CONTENT RETRIEVAL ------------------
            const query_id = query.split("\n", 2)[0];

            const res = await fetch(API_URL + "/human/" + query_id, {
                method: "GET",
                headers: {
                    "Content-Type": "application/json",
                    "Accept": "application/json",
                    "Allow-Control-Allow-Origin": "*"
                },
            });

            if (!res.ok) {
                enable([]);
                setLoadState({state: "idle"});
                setEntries([...new_entries, {role: "error", content: "POST Error: " + res.status}]);
                return;
            }

            const data = (await res.json()).data;

            setEntries([...new_entries, {
                role: "stampy",
                content: data.text,
                url: "https://aisafety.info/?state=" + data.pageid,
            }]);

            // re-enable the searchbox, with the question that was just answered
            // removed from the list of possible followups.

            // create an array of new followup questions from the data
            const f_new = data.relatedQuestions.map((f: any) => { return {
                pageid: f.pageid!,
                text: f.title!,
                score: 0
            };});

            const fpids = new Set(f_new.map((f: Followup) => f.pageid));

            enable((f_old: Followup[]) => {
                const f_old_filtered = f_old.filter((f) => f.pageid !== data.pageid && !fpids.has(f.pageid));
                return [...f_new, ...f_old_filtered].slice(0, MAX_FOLLOWUPS); // this is correct, it's N and not N-1 in javascript fsr
            });

            scroll30();
        }
    };

    return (
        <>
            <Head>
                <title>AI Safety Info</title>
            </Head>
            <main>
                <Header page="index" />
<<<<<<< HEAD
                {/* three buttons for the three modes, place far right, 1rem between each */}
                <div className="flex flex-row justify-center w-fit ml-auto mr-0 mb-5 gap-2">
                    <button className={
                        "border border-gray-300 px-1 " + (mode[1] && mode[0] === "rookie" ? "bg-gray-200" : "")
                    } onClick={() => { setMode(["rookie", true]); }}
                        title="For people who are new to the field of AI alignment. The
                               answer might be longer, since technical terms will be
                               explained in more detail and less background will be
                               assumed.">
                        rookie
                    </button>
                    //
                    <button className={
                        "border border-gray-300 px-1 " + (mode[1] && mode[0] === "concise" ? "bg-gray-200" : "")
                    } onClick={() => { setMode(["concise", true]); }}
                        title="Quick and to the point. Followup questions may need to be
                               asked to get the full picture of what's going on.">
                        concise
                    </button>
                    //
                    <button className={
                        "border border-gray-300 px-1 " + (mode[1] && mode[0] === "default" ? "bg-gray-200" : "")
                    } onClick={() => { setMode(["default", true]); }}
                        title="A balanced default mode.">
                        default
                    </button>
                </div>





=======
                <h2 className="bg-red-100 text-red-800"><b>WARNING</b>: This is a very <b>early prototype</b> using data through June 2022. <Link href="http://bit.ly/stampy-chat-issues" target="_blank">Feedback</Link> welcomed.</h2>
>>>>>>> 64a48c63

                <ul>
                    {entries.map((entry, i) => {
                        switch (entry.role) {
                            case "user": return <li key={i}>
                                <p className="border border-gray-300 px-1 text-right"> {entry.content} </p>
                            </li>

                            case "error": return <li key={i}>
                                <p className="border bg-red-100 border-red-500 text-red-800 px-1"> {entry.content} </p>
                            </li>

                            case "assistant": return <li key={i}>
                                <ShowAssistantEntry entry={entry}/>
                            </li>

                            case "stampy": return <li key={i}>
                                <div className="px-4 py-0.5 my-7 bg-slate-500 text-slate-50 rounded"
                                    style={{
                                        marginLeft: "auto",
                                        marginRight: "auto",
                                        maxWidth: "99.8%",
                                    }}
                                >
                                    <div dangerouslySetInnerHTML={{__html: entry.content}} />
                                    <div className="mb-3 flex justify-end">
                                        <a href={entry.url} target="_blank"
                                           className="flex items-center space-x-1">
                                            <span>aisafety.info</span>
                                            <Image src={logo} alt="aisafety.info logo" width={19}/>
                                        </a>
                                    </div>
                                </div>
                            </li>
                        }
                    })}

                    <SearchBox search={search} />

                    {(() => {
                        if (loadState.state === "loading") {
                            switch (loadState.phase) {
                                case "semantic": return <p>Loading: Performing semantic search...</p>;
                                case "prompt": return <p>Loading: Creating prompt...</p>;
                                case "llm": return <p>Loading: Waiting for LLM...</p>;
                            }
                        } else if (loadState.state === "streaming") {
                            return <ShowAssistantEntry entry={loadState.response}/>;
                        }
                        return <></>;
                    })()}

                </ul>
            </main>
        </>
    );
};

export default Home;<|MERGE_RESOLUTION|>--- conflicted
+++ resolved
@@ -3,12 +3,8 @@
 import Head from "next/head";
 import React from "react";
 import { type NextPage } from "next";
-<<<<<<< HEAD
 import { useState, useEffect } from "react";
-=======
-import { useState } from "react";
 import Link from "next/link";
->>>>>>> 64a48c63
 import Image from 'next/image';
 
 import Header from "../header";
@@ -488,7 +484,6 @@
             </Head>
             <main>
                 <Header page="index" />
-<<<<<<< HEAD
                 {/* three buttons for the three modes, place far right, 1rem between each */}
                 <div className="flex flex-row justify-center w-fit ml-auto mr-0 mb-5 gap-2">
                     <button className={
@@ -518,13 +513,9 @@
                 </div>
 
 
-
-
-
-=======
                 <h2 className="bg-red-100 text-red-800"><b>WARNING</b>: This is a very <b>early prototype</b> using data through June 2022. <Link href="http://bit.ly/stampy-chat-issues" target="_blank">Feedback</Link> welcomed.</h2>
->>>>>>> 64a48c63
-
+
+              
                 <ul>
                     {entries.map((entry, i) => {
                         switch (entry.role) {
